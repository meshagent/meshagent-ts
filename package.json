--- conflicted
+++ resolved
@@ -1,23 +1,12 @@
 {
-<<<<<<< HEAD
-    "name": "meshagent-ts",
-    "version": "0.0.9",
-    "description": "Meshagent Client",
+    "name": "@meshagent/meshagent-ts",
+    "version": "0.0.11",
+    "description": "Meshagent Typescript Client",
+    "homepage": "https://www.meshagent.com",
     "scripts": {
         "test": "mocha dist/node/test/*.js",
         "build": "./scripts/build.sh",
         "build-browser-test": "node ./build-browser-test.js"
-=======
-    "name": "@meshagent/meshagent-ts",
-    "version": "0.0.11",
-    "description": "Meshagent Typescript Client",
-    "homepage": "https://www.meshagent.com",
-    "main": "dist/src/index.js",
-    "scripts": {
-        "test": "tsc && mocha dist/test/**/*.js",
-        "build-node": "tsc",
-        "build-browser": "node ./build-browser.js"
->>>>>>> 2d91189d
     },
     "author": "Powerboards",
     "license": "Apache-2.0",
